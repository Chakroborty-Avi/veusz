--- conflicted
+++ resolved
@@ -1674,15 +1674,6 @@
         if len(self.val) == 0:
             s.hide = True
         else:
-<<<<<<< HEAD
-            row = row % len(self.val)
-            style, color, hide = self.val[row]
-            col = utils.extendedColorToQColor(color)
-            b = qt4.QBrush(col, FillStyle._fillcnvt[style])
-            if hide:
-                b.setStyle(qt4.Qt.NoBrush)
-            return b
-=======
             v = self.val[row % len(self.val)]
             s.style = v[0]
             col = utils.extendedColorToQColor(v[1])
@@ -1699,10 +1690,6 @@
                  s.backtransparency, s.backhide) = v[3:]
         return s
 
-class ImageFilename(Str):
-    """Represents an image filename setting."""
->>>>>>> ff5eaa3a
-
 class Filename(Str):
     """Represents a filename setting."""
 
@@ -1715,7 +1702,7 @@
         if sys.platform == 'win32':
             val = val.replace('\\', '/')
         return val
-    
+
 class ImageFilename(Filename):
     """Represents an image filename setting."""
 
