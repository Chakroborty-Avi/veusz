--- conflicted
+++ resolved
@@ -1,7 +1,6 @@
-<<<<<<< HEAD
 Changes in *next version*:
  * Draw separate polygons with the polygon widget if missing values
-=======
+
 Changes in 1.23.2:
  * Add data clipping dataset plugin
  * Fix boxplot with manual settings
@@ -12,7 +11,6 @@
  * Handle unicode errors from operating system in Veusz scripts
  * Handle unicode errors in error reports
  * Fix crash in \color
->>>>>>> 869f48a2
 
 Changes in 1.23.1:
  * Enable compression in exported files (Benjamin K. Stuhl)
