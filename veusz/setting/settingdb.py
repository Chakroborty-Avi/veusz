#    Copyright (C) 2005 Jeremy S. Sanders
#    Email: Jeremy Sanders <jeremy@jeremysanders.net>
#
#    This program is free software; you can redistribute it and/or modify
#    it under the terms of the GNU General Public License as published by
#    the Free Software Foundation; either version 2 of the License, or
#    (at your option) any later version.
#
#    This program is distributed in the hope that it will be useful,
#    but WITHOUT ANY WARRANTY; without even the implied warranty of
#    MERCHANTABILITY or FITNESS FOR A PARTICULAR PURPOSE.  See the
#    GNU General Public License for more details.
#
#    You should have received a copy of the GNU General Public License along
#    with this program; if not, write to the Free Software Foundation, Inc.,
#    51 Franklin Street, Fifth Floor, Boston, MA 02110-1301 USA.
###############################################################################

"""A database for default values of settings."""

from __future__ import division, print_function
import sys

import numpy as N
from .. import qtall as qt4

def _(text, disambiguation=None, context="Preferences"):
    """Translate text."""
    return qt4.QCoreApplication.translate(context, text, disambiguation)

# default values to some settings in case the user does not have these
defaultValues = {
    # export options
    'export_DPI': 100,
    'export_DPI_PDF': 150,
    'export_color': True,
    'export_antialias': True,
    'export_quality': 85,
    'export_background': '#ffffff00',
    'export_SVG_text_as_text': False,

    # plot options
    'plot_updatepolicy': -1, # update on document changed
    'plot_antialias': True,
    'plot_numthreads': 2,

    # recent files list
    'main_recentfiles': [],

    # default stylesheet
    'stylesheet_default': '',
    # default custom definitons
    'custom_default': '',

    # colors (isdefault, 'notdefaultcolor')
    'color_page': (True, 'white'),
    'color_error': (True, 'red'),
    'color_command': (True, 'blue'),
    'color_cntrlline': (True, 'blue'),
    'color_cntrlcorner': (True, 'black'),

    # document theme
    'colortheme_default': 'default-latest',

    # further ui options
    'toolbar_size': 24,

    # if set to true, do UI formatting in US/English
    'ui_english': False,

    # use cwd as starting directory
    'dirname_usecwd': False,

    # use document directory for export
    'dirname_export_location': 'doc',

    # ask tutorial before?
    'ask_tutorial': False,

    # log picked points to clipboard or to console
    'picker_to_clipboard': False,
    'picker_to_console': True,

    # add these directories to the python path (colon-separated)
    'external_pythonpath': '',

<<<<<<< HEAD
    # location of ghostscript (or empty to search)
    'external_ghostscript': '',
=======
    # translation file to load
    'translation_file': '',
>>>>>>> 7dd0f6a6
    }

class _SettingDB(object):
    """A class which provides access to a persistant settings database.

    Items are accesses as a dict, with items as key=value
    """

    # list of colors
    colors = ('page', 'error', 'command', 'cntrlline', 'cntrlcorner')
    # default colors if isdefault is set in the setting
    color_defaults = {
        'page': 'LightBase',
        'error': 'red',
        'command': 'blue',
        'cntrlline': 'blue',
        'cntrlcorner': 'black',
        }

    def __init__(self):
        """Initialise the object, reading the settings."""

        # This domain name is fictional!
        self.domain = 'veusz.org'
        self.product = 'veusz'
        self.database = {}
        self.sepchars = "%%%"

        # read settings using QSettings
        self.readSettings()

    def color(self, name):
        """Get a color setting as a QColor."""

        val = self.database['color_' + name]
        if val[0]:
            default = self.color_defaults[name]
            if default == 'LightBase':
                base = qt4.qApp.palette().color(qt4.QPalette.Base)
                if base.value() < 127:
                    base = qt4.QColor(qt4.Qt.white)
                return base

            return qt4.QColor(default)
        else:
            return qt4.QColor(val[1])

    def readSettings(self):
        """Read the settings using QSettings.

        Entries have / replaced with set of characters self.sepchars
        This is because it greatly simplifies the logic as QSettings
        has special meaning for /

        The only issues are that the key may be larger than 255 characters
        We should probably check for this
        """

        s = qt4.QSettings(self.domain, self.product)

        for key in s.childKeys():
            val = s.value(key)
            realkey = key.replace(self.sepchars, '/')

            try:
                self.database[realkey] = eval(val)
            except:
                print('Error interpreting item "%s" in '
                      'settings file' % realkey, file=sys.stderr)

        # set any defaults which haven't been set
        for key in defaultValues:
            if key not in self.database:
                self.database[key] = defaultValues[key]

    def writeSettings(self):
        """Write the settings using QSettings.

        This is called by the mainwindow on close
        """

        s = qt4.QSettings(self.domain, self.product)

        # write each entry, keeping track of which ones haven't been written
        cleankeys = []
        for key in self.database:
            cleankey = key.replace('/', self.sepchars)
            cleankeys.append(cleankey)

            s.setValue(cleankey, repr(self.database[key]))

        # now remove all the values which have been removed
        for key in list(s.childKeys()):
            if key not in cleankeys:
                s.remove(key)

    def get(self, key, defaultval=None):
        """Return key if it is in database, else defaultval."""
        return self.database.get(key, defaultval)

    def __getitem__(self, key):
        """Get the item from the database."""
        return self.database[key]

    def __setitem__(self, key, value):
        """Set the value in the database."""
        self.database[key] = value

    def __delitem__(self, key):
        """Remove the key from the database."""
        del self.database[key]

    def __contains__(self, key):
        """Is the key in the database."""
        return key in self.database

# create the SettingDB singleton
settingdb = _SettingDB()

# a normal dict for non-persistent settings
transient_settings = {
    # disable safety checks on evaluated code
    'unsafe_mode': False,
}

def updateUILocale():
    """Update locale to one given in preferences."""
    global uilocale

    if settingdb['ui_english']:
        uilocale = qt4.QLocale.c()
    else:
        uilocale = qt4.QLocale.system()
    uilocale.setNumberOptions(qt4.QLocale.OmitGroupSeparator)

    qt4.QLocale.setDefault(uilocale)

def ui_floattostring(f, maxdp=14):
    """Convert float to string with more precision."""
    if not N.isfinite(f):
        if N.isnan(f):
            return 'nan'
        if f < 0:
            return '-inf'
        return 'inf'
    elif 1e-4 <= abs(f) <= 1e5 or f == 0:
        s = ('%.'+str(maxdp)+'g') % f
        # strip excess zeros to right
        if s.find('.') >= 0:
            s = s.rstrip('0').rstrip('.')
    else:
        s = ('%.'+str(maxdp)+'e') % f
        # split into mantissa/exponent and strip extra zeros, etc
        mant, expon = s.split('e')
        mant = mant.rstrip('0').rstrip('.')
        expon = int(expon)
        s = '%se%i' % (mant, expon)
    # make decimal point correct for local
    s = s.replace('.', uilocale.decimalPoint())
    return s

def ui_stringtofloat(s):
    """Convert string to float, allowing for decimal point in different
    locale."""
    s = s.replace(uilocale.decimalPoint(), '.')
    return float(s)

updateUILocale()<|MERGE_RESOLUTION|>--- conflicted
+++ resolved
@@ -84,13 +84,11 @@
     # add these directories to the python path (colon-separated)
     'external_pythonpath': '',
 
-<<<<<<< HEAD
     # location of ghostscript (or empty to search)
     'external_ghostscript': '',
-=======
+
     # translation file to load
     'translation_file': '',
->>>>>>> 7dd0f6a6
     }
 
 class _SettingDB(object):
