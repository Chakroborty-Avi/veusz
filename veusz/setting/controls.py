--- conflicted
+++ resolved
@@ -313,7 +313,7 @@
 
     @qt4.pyqtSlot()
     def onModified(self):
-        self.edit.setText(self.setting.toText())
+        self.edit.setText(self.setting.toUIText())
         self.slider.setValue(int(round(
             self.setting.get()/self.setting.scale)))
 
@@ -459,8 +459,7 @@
     @qt4.pyqtSlot()
     def onModified(self):
         """called when the setting is changed remotely"""
-<<<<<<< HEAD
-        text = self.setting.toText()
+        text = self.setting.toUIText()
 
         # convert to ui text
         if self.uilist is not None:
@@ -468,9 +467,6 @@
             if idx >= 0:
                 text = self.uilist[idx]
 
-=======
-        text = self.setting.toUIText()
->>>>>>> 1ac90be6
         index = self.findText(text)
         if index >= 0:
             self.setCurrentIndex(index)
