--- conflicted
+++ resolved
@@ -19,13 +19,6 @@
 """Window to edit the document using a tree, widget properties
 and formatting properties."""
 
-<<<<<<< HEAD
-=======
-from __future__ import division
-import functools
-
-from ..compat import crange, citems
->>>>>>> 48003bac
 from .. import qtall as qt
 
 from .. import widgets
@@ -1062,22 +1055,13 @@
         # separate menus for adding shapes and axis types
         shapemenu = qt.QMenu()
         shapemenu.addActions( [actions[act] for act in (
-<<<<<<< HEAD
             'add.rect',
             'add.ellipse',
             'add.line',
             'add.imagefile',
+            'add.svgfile',
             'add.polygon',
         )])
-=======
-                    'add.rect',
-                    'add.ellipse',
-                    'add.line',
-                    'add.imagefile',
-                    'add.svgfile',
-                    'add.polygon',
-                    )])
->>>>>>> 48003bac
         actions['add.shapemenu'].setMenu(shapemenu)
 
         axismenu = qt.QMenu()
