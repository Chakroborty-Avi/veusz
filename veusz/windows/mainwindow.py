#    Copyright (C) 2003 Jeremy S. Sanders
#    Email: Jeremy Sanders <jeremy@jeremysanders.net>
#
#    This program is free software; you can redistribute it and/or modify
#    it under the terms of the GNU General Public License as published by
#    the Free Software Foundation; either version 2 of the License, or
#    (at your option) any later version.
#
#    This program is distributed in the hope that it will be useful,
#    but WITHOUT ANY WARRANTY; without even the implied warranty of
#    MERCHANTABILITY or FITNESS FOR A PARTICULAR PURPOSE.  See the
#    GNU General Public License for more details.
#
#    You should have received a copy of the GNU General Public License along
#    with this program; if not, write to the Free Software Foundation, Inc.,
#    51 Franklin Street, Fifth Floor, Boston, MA 02110-1301 USA.
##############################################################################

"""Implements the main window of the application."""

import os
import os.path
import sys
import re
import datetime

try:
    import h5py
except ImportError:
    h5py = None

from .. import qtall as qt

from .. import document
from .. import utils
from ..utils import vzdbus
from .. import setting
from .. import plugins
from ..qtwidgets.clicklabel import ClickLabel

from . import consolewindow
from . import plotwindow
from . import treeeditwindow
from .datanavigator import DataNavigatorWindow

def _(text, disambiguation=None, context='MainWindow'):
    """Translate text."""
    return qt.QCoreApplication.translate(context, text, disambiguation)

# shortcut to this
setdb = setting.settingdb

class DBusWinInterface(vzdbus.Object):
    """Simple DBus interface to window for triggering actions."""

    interface = 'org.veusz.actions'

    def __init__(self, actions, index):
        prefix = '/Windows/%i/Actions' % index
        # possible exception in dbus means we have to check sessionbus
        if vzdbus.sessionbus is not None:
            vzdbus.Object.__init__(self, vzdbus.sessionbus, prefix)
        self.actions = actions

    @vzdbus.method(dbus_interface=interface, out_signature='as')
    def GetActions(self):
        """Get list of actions which can be activated."""
        return sorted(self.actions)

    @vzdbus.method(dbus_interface=interface, in_signature='s')
    def TriggerAction(self, action):
        """Activate action given."""
        self.actions[action].trigger()

class MainWindow(qt.QMainWindow):
    """ The main window class for the application."""

    # this is emitted when a dialog is opened by the main window
    dialogShown = qt.pyqtSignal(qt.QWidget)
    # emitted when a document is opened
    documentOpened = qt.pyqtSignal()

    windows = []
    @classmethod
    def CreateWindow(cls, filename=None, mode='graph'):
        """Window factory function.

        If filename is given then that file is loaded into the window.
        Returns window created
        """

        # create the window, and optionally load a saved file
        win = cls()
        win.show()
        if filename:
            # load document
            win.openFileInWindow(filename)
        else:
            win.setupDefaultDoc(mode)

        # try to select first graph of first page
        win.treeedit.doInitialWidgetSelect()

        cls.windows.append(win)

        # check if tutorial wanted (only for graph mode)
        if not setting.settingdb['ask_tutorial'] and mode=='graph':
            win.askTutorial()
            # don't ask again
            setting.settingdb['ask_tutorial'] = True

        # check if version check is ok
        win.askVersionCheck()
        # periodically do the check
        win.doVersionCheck()

        # is it ok to do feedback?
        win.askFeedbackCheck()
        # periodically send feedback
        win.doFeedback()

        return win

    def __init__(self, *args):
        qt.QMainWindow.__init__(self, *args)
        self.setAcceptDrops(True)

        # icon and different size variations
        self.setWindowIcon( utils.getIcon('veusz') )

        # master document
        self.document = document.Document()

        # filename for document and update titlebar
        self.filename = ''
        self.updateTitlebar()

        # keep a list of references to dialogs
        self.dialogs = []

        # construct menus and toolbars
        self._defineMenus()

        # make plot window
        self.plot = plotwindow.PlotWindow(
            self.document, self, menu=self.menus['view'])
        self.setCentralWidget(self.plot)
        self.plot.showToolbar()

        # likewise with the tree-editing window
        self.treeedit = treeeditwindow.TreeEditDock(self.document, self)
        self.addDockWidget(
            qt.Qt.DockWidgetArea.LeftDockWidgetArea, self.treeedit)
        self.propdock = treeeditwindow.PropertiesDock(
            self.document, self.treeedit, self)
        self.addDockWidget(
            qt.Qt.DockWidgetArea.LeftDockWidgetArea, self.propdock)
        self.formatdock = treeeditwindow.FormatDock(
            self.document, self.treeedit, self)
        self.addDockWidget(
            qt.Qt.DockWidgetArea.LeftDockWidgetArea, self.formatdock)
        self.datadock = DataNavigatorWindow(self.document, self, self)
        self.addDockWidget(
            qt.Qt.DockWidgetArea.RightDockWidgetArea, self.datadock)

        # make the console window a dock
        self.console = consolewindow.ConsoleWindow(
            self.document, self)
        self.console.hide()
        self.interpreter = self.console.interpreter
        self.addDockWidget(
            qt.Qt.DockWidgetArea.BottomDockWidgetArea, self.console)

        # assemble the statusbar
        statusbar = self.statusbar = qt.QStatusBar(self)
        self.setStatusBar(statusbar)
        self.updateStatusbar(_('Ready'))

        # a label for the picker readout
        self.pickerlabel = qt.QLabel(statusbar)
        self._setPickerFont(self.pickerlabel)
        statusbar.addPermanentWidget(self.pickerlabel)
        self.pickerlabel.hide()

        # plot queue - how many plots are currently being drawn
        self.plotqueuecount = 0
        self.plot.sigQueueChange.connect(self.plotQueueChanged)
        self.plotqueuelabel = qt.QLabel()
        self.plotqueuelabel.setToolTip(_("Number of rendering jobs remaining"))
        statusbar.addWidget(self.plotqueuelabel)
        self.plotqueuelabel.show()

        # a label for the cursor position readout
        self.axisvalueslabel = qt.QLabel(statusbar)
        statusbar.addPermanentWidget(self.axisvalueslabel)
        self.axisvalueslabel.show()
        self.slotUpdateAxisValues(None)

        # a label for the page number readout
        self.pagelabel = qt.QLabel(statusbar)
        statusbar.addPermanentWidget(self.pagelabel)
        self.pagelabel.show()

        # security label
        self.securitylabel = ClickLabel(_("Untrusted mode"), statusbar)
        statusbar.addPermanentWidget(self.securitylabel)
        self.securitylabel.show()
        self.document.sigSecuritySet.connect(self.slotUpdateSecurity)
        self.securitylabel.clicked.connect(self.slotFileTrust)

        # working directory - use previous one
        self.dirname = setdb.get('dirname', qt.QDir.homePath())
        if setdb['dirname_usecwd']:
            self.dirname = os.getcwd()

        # connect plot signals to main window
        self.plot.sigUpdatePage.connect(self.slotUpdatePage)
        self.plot.sigAxisValuesFromMouse.connect(self.slotUpdateAxisValues)
        self.plot.sigPickerEnabled.connect(self.slotPickerEnabled)
        self.plot.sigPointPicked.connect(self.slotUpdatePickerLabel)

        # disable save if already saved
        self.document.signalModified.connect(self.slotModifiedDoc)
        # if the treeeditwindow changes the page, change the plot window
        self.treeedit.sigPageChanged.connect(self.plot.setPageNumber)

        # if a widget in the plot window is clicked by the user
        self.plot.sigWidgetClicked.connect(self.treeedit.selectWidget)
        self.treeedit.widgetsSelected.connect(self.plot.selectedWidgets)

        # enable/disable undo/redo
        self.menus['edit'].aboutToShow.connect(self.slotAboutToShowEdit)

        # get the list of recently opened files
        self.populateRecentFiles()
        self.setupWindowGeometry()
        self.defineViewWindowMenu()

        # if document requests it, ask whether an allowed import
        self.document.sigAllowedImports.connect(self.slotAllowedImportsDoc)

        # add on dbus interface
        self.dbusdocinterface = document.DBusInterface(self.document)
        self.dbuswininterface = DBusWinInterface(
            self.vzactions, self.dbusdocinterface.index)

        # has the document already been setup
        self.documentsetup = False

    def updateStatusbar(self, text):
        '''Display text for a set period.'''
        self.statusBar().showMessage(text, 2000)

    def dragEnterEvent(self, event):
        """Check whether event is valid to be dropped."""
        if event.mimeData().hasUrls() and self._getVeuszDropFiles(event):
            event.acceptProposedAction()

    def dropEvent(self, event):
        """Respond to a drop event on the current window"""
        if event.mimeData().hasUrls():
            files = self._getVeuszDropFiles(event)
            if files:
                if self.document.isBlank():
                    self.openFileInWindow(files[0])
                else:
                    self.CreateWindow(files[0])
                for filename in files[1:]:
                    self.CreateWindow(filename)

    def _getVeuszDropFiles(self, event):
        """Return a list of veusz files from a drag/drop event containing a
        text/uri-list"""

        mime = event.mimeData()
        if not mime.hasUrls():
            return []
        else:
            # get list of vsz files dropped
            urls = [u.toLocalFile() for u in mime.urls()]
            urls = [u for u in urls if os.path.splitext(u)[1] == '.vsz']
            return urls

    def setupDefaultDoc(self, mode):
        """Setup default document."""

        if not self.documentsetup:
            # add page and default graph
            self.document.makeDefaultDoc(mode)

            # set color theme
            self.document.basewidget.settings.get(
                'colorTheme').set(setting.settingdb['colortheme_default'])

            # load defaults if set
            self.loadDefaultStylesheet()
            self.loadDefaultCustomDefinitions()

            # done setup
            self.documentsetup = True

    def loadDefaultStylesheet(self):
        """Loads the default stylesheet for the new document."""
        filename = setdb['stylesheet_default']
        if filename:
            try:
                self.document.applyOperation(
                    document.OperationLoadStyleSheet(filename) )
            except EnvironmentError as e:
                qt.QMessageBox.warning(
                    self, _("Error - Veusz"),
                    _("Unable to load default stylesheet '%s'\n\n%s") %
                    (filename, e.strerror))
            else:
                # reset any modified flag
                self.document.setModified(False)
                self.document.changeset = 0

    def loadDefaultCustomDefinitions(self):
        """Loads the custom definitions for the new document."""
        filename = setdb['custom_default']
        if filename:
            try:
                self.document.applyOperation(
                    document.OperationLoadCustom(filename) )
            except EnvironmentError as e:
                qt.QMessageBox.warning(
                    self, _("Error - Veusz"),
                    _("Unable to load custom definitions '%s'\n\n%s") %
                    (filename, e.strerror))
            else:
                # reset any modified flag
                self.document.setModified(False)
                self.document.changeset = 0

    def slotAboutToShowEdit(self):
        """Enable/disable undo/redo menu items."""

        # enable distable, and add appropriate text to describe
        # the operation being undone/redone
        canundo = self.document.canUndo()
        undotext = _('Undo')
        if canundo:
            undotext = "%s %s" % (undotext, self.document.historyundo[-1].descr)
        self.vzactions['edit.undo'].setText(undotext)
        self.vzactions['edit.undo'].setEnabled(canundo)

        canredo = self.document.canRedo()
        redotext = _('Redo')
        if canredo:
            redotext = "%s %s" % (redotext, self.document.historyredo[-1].descr)
        self.vzactions['edit.redo'].setText(redotext)
        self.vzactions['edit.redo'].setEnabled(canredo)

    def slotEditUndo(self):
        """Undo the previous operation"""
        if self.document.canUndo():
            self.document.undoOperation()
        self.treeedit.checkWidgetSelected()

    def slotEditRedo(self):
        """Redo the previous operation"""
        if self.document.canRedo():
            self.document.redoOperation()

    def slotEditPreferences(self):
        from ..dialogs.preferences import PreferencesDialog
        dialog = PreferencesDialog(self)
        dialog.exec()

    def slotEditStylesheet(self):
        from ..dialogs.stylesheet import StylesheetDialog
        dialog = StylesheetDialog(self, self.document)
        self.showDialog(dialog)
        return dialog

    def slotEditCustom(self):
        from ..dialogs.custom import CustomDialog
        dialog = CustomDialog(self, self.document)
        self.showDialog(dialog)
        return dialog

    def definePlugins(self, pluginlist, actions, menuname):
        """Create menu items and actions for plugins.

        pluginlist: list of plugin classes
        actions: dict of actions to add new actions to
        menuname: string giving prefix for new menu entries (inside actions)
        """

        def getLoadDialog(pluginkls):
            def _loadPlugin():
                from ..dialogs.plugin import handlePlugin
                handlePlugin(self, self.document, pluginkls)
            return _loadPlugin

        menu = []
        for pluginkls in pluginlist:
            actname = menuname + '.' + '.'.join(pluginkls.menu)
            text = pluginkls.menu[-1]
            if pluginkls.has_parameters:
                text += '...'
            actions[actname] = utils.makeAction(
                self,
                pluginkls.description_short,
                text,
                getLoadDialog(pluginkls))

            # build up menu from tuple of names
            menulook = menu
            namebuild = [menuname]
            for cmpt in pluginkls.menu[:-1]:
                namebuild.append(cmpt)
                name = '.'.join(namebuild)

                for c in menulook:
                    if c[0] == name:
                        menulook = c[2]
                        break
                else:
                    menulook.append( [name, cmpt, []] )
                    menulook = menulook[-1][2]

            menulook.append(actname)

        return menu

    def _defineMenus(self):
        """Initialise the menus and toolbar."""

        # these are actions for main menu toolbars and menus
        a = utils.makeAction
        self.vzactions = {
            'file.new.menu':
                a(self, _('New document'), _('New'),
                  None,
                  icon='kde-document-new'),
            'file.new.graph':
                a(self,
                  _('New graph document'),
                  _('&New graph document'),
                  self.slotFileNewGraph,
                  icon='kde-document-new-graph', key='Ctrl+N'),
            'file.new.polar':
                a(self,
                  _('New polar plot document'),
                  _('New polar document'),
                  self.slotFileNewPolar,
                  icon='kde-document-new-polar'),
            'file.new.ternary':
                a(self,
                  _('New ternary plot document'),
                  _('New ternary document'),
                  self.slotFileNewTernary,
                  icon='kde-document-new-ternary'),
            'file.new.graph3d':
                a(self,
                  _('New 3D plot document'),
                  _('New 3D document'),
                  self.slotFileNewGraph3D,
                  icon='kde-document-new-graph3d'),

            'file.open':
                a(self, _('Open a document'), _('&Open...'),
                  self.slotFileOpen,
                  icon='kde-document-open', key='Ctrl+O'),
            'file.reload':
                a(self, _('Reload document from saved version'),
                  _('Reload...'), self.slotFileReload),
            'file.save':
                a(self, _('Save the document'), _('&Save'),
                  self.slotFileSave,
                  icon='kde-document-save', key='Ctrl+S'),
            'file.saveas':
                a(self, _('Save the current document under a new name'),
                  _('Save &As...'), self.slotFileSaveAs,
                  icon='kde-document-save-as'),
            'file.trust':
                a(self, _('Trust document contents'), _('Trust...'),
                  self.slotFileTrust),
            'file.print':
                a(self, _('Print the document'), _('&Print...'),
                  self.slotFilePrint,
                  icon='kde-document-print', key='Ctrl+P'),
            'file.export':
                a(self, _('Export to graphics formats'), _('&Export...'),
                  self.slotFileExport,
                  icon='kde-document-export'),
            'file.close':
                a(self, _('Close current window'), _('Close Window'),
                  self.slotFileClose,
                  icon='kde-window-close', key='Ctrl+W'),
            'file.quit':
                a(self, _('Exit the program'), _('&Quit'),
                  self.slotFileQuit,
                  icon='kde-application-exit', key='Ctrl+Q'),

            'edit.undo':
                a(self, _('Undo the previous operation'), _('Undo'),
                  self.slotEditUndo,
                  icon='kde-edit-undo',  key='Ctrl+Z'),
            'edit.redo':
                a(self, _('Redo the previous operation'), _('Redo'),
                  self.slotEditRedo,
                  icon='kde-edit-redo', key='Ctrl+Shift+Z'),
            'edit.prefs':
                a(self, _('Edit preferences'), _('Preferences...'),
                  self.slotEditPreferences,
                  icon='veusz-edit-prefs'),
            'edit.custom':
                a(self,
                  _('Edit custom functions, constants, colors and colormaps'),
                  _('Custom definitions...'),
                  self.slotEditCustom,
                  icon='veusz-edit-custom'),

            'edit.stylesheet':
                a(self,
                  _('Edit stylesheet to change default widget settings'),
                  _('Default styles...'),
                  self.slotEditStylesheet, icon='settings_stylesheet'),

            'view.edit':
                a(self, _('Show or hide edit window'), _('Edit window'),
                  None, checkable=True),
            'view.props':
                a(self, _('Show or hide property window'), _('Properties window'),
                  None, checkable=True),
            'view.format':
                a(self, _('Show or hide formatting window'), _('Formatting window'),
                  None, checkable=True),
            'view.console':
                a(self, _('Show or hide console window'), _('Console window'),
                  None, checkable=True),
            'view.datanav':
                a(self, _('Show or hide data navigator window'), _('Data navigator window'),
                  None, checkable=True),

            'view.maintool':
                a(self, _('Show or hide main toolbar'), _('Main toolbar'),
                  None, checkable=True),
            'view.datatool':
                a(self, _('Show or hide data toolbar'), _('Data toolbar'),
                  None, checkable=True),
            'view.viewtool':
                a(self, _('Show or hide view toolbar'), _('View toolbar'),
                  None, checkable=True),
            'view.edittool':
                a(self, _('Show or hide editing toolbar'), _('Editing toolbar'),
                  None, checkable=True),
            'view.addtool':
                a(self, _('Show or hide insert toolbar'), _('Insert toolbar'),
                  None, checkable=True),

            'data.import':
                a(self, _('Import data into Veusz'), _('&Import...'),
                  self.slotDataImport, icon='kde-vzdata-import', key='Ctrl+I'),
            'data.edit':
                a(self, _('Edit and enter new datasets'), _('&Editor...'),
                  lambda: self.slotDataEdit(), icon='kde-edit-veuszedit', key='Ctrl+E'),
            'data.create':
                a(self, _('Create new datasets using ranges, parametrically or as functions of existing datasets'), _('&Create...'),
                  self.slotDataCreate, icon='kde-dataset-new-veuszedit'),
            'data.create2d':
                a(self, _('Create new 2D datasets from existing datasets, or as a function of x and y'), _('Create &2D...'),
                  self.slotDataCreate2D, icon='kde-dataset2d-new-veuszedit'),
            'data.capture':
                a(self, _('Capture remote data'), _('Ca&pture...'),
                  self.slotDataCapture, icon='veusz-capture-data'),
            'data.filter':
                a(self, _('Filter data'), _('&Filter...'),
                  self.slotDataFilter, icon='kde-filter'),
            'data.histogram':
                a(self, _('Histogram data'), _('&Histogram...'),
                  self.slotDataHistogram, icon='button_bar'),
            'data.reload':
                a(self, _('Reload linked datasets'), _('&Reload'),
                  self.slotDataReload, icon='kde-view-refresh', key='F5'),

            'help.home':
                a(self, _('Go to the Veusz home page on the internet'),
                  _('Home page'), self.slotHelpHomepage),
            'help.bug':
                a(self, _('Report a bug on the internet'),
                  _('Suggestions and bugs'), self.slotHelpBug),
            'help.update':
                a(self, _('Download latest version'),
                  _('Download latest version'), self.slotHelpUpdate),

            'help.tutorial':
                a(self, _('An interactive Veusz tutorial'),
                  _('Tutorial'), self.slotHelpTutorial),
            'help.about':
                a(self, _('Displays information about the program'), _('About...'),
                  self.slotHelpAbout, icon='veusz')
        }

        # create main toolbar
        tb = self.maintoolbar = qt.QToolBar(_("Main toolbar - Veusz"), self)
        iconsize = setdb['toolbar_size']
        tb.setIconSize(qt.QSize(iconsize, iconsize))
        tb.setObjectName('veuszmaintoolbar')
        self.addToolBar(qt.Qt.ToolBarArea.TopToolBarArea, tb)

        utils.makeMenuGroupSaved(
            'file.new.menu', self, self.vzactions, (
                'file.new.graph', 'file.new.graph3d',
                'file.new.polar', 'file.new.ternary',
            )
        )

        utils.addToolbarActions(
            tb, self.vzactions,
            ('file.new.menu', 'file.open', 'file.save',
             'file.print', 'file.export'))

        # data toolbar
        tb = self.datatoolbar = qt.QToolBar(_("Data toolbar - Veusz"), self)
        tb.setIconSize(qt.QSize(iconsize, iconsize))
        tb.setObjectName('veuszdatatoolbar')
        self.addToolBar(qt.Qt.ToolBarArea.TopToolBarArea, tb)
        utils.addToolbarActions(
            tb, self.vzactions,
            ('data.import', 'data.edit',
             'data.create', 'data.capture',
             'data.filter', 'data.reload')
        )

        # menu structure
        filemenu = [
            [
                'file.new', _('New'),
                [
                    'file.new.graph', 'file.new.graph3d', 'file.new.polar',
                    'file.new.ternary'
                ]
            ],
            'file.open',
            [
                'file.filerecent', _('Open &Recent'), []
            ],
            'file.reload',
            '',
            'file.save', 'file.saveas', 'file.trust',
            '',
            'file.print', 'file.export',
            '',
            'file.close', 'file.quit'
        ]
        editmenu = [
            'edit.undo', 'edit.redo',
            '',
            ['edit.select', _('&Select'), []],
            '',
            'edit.prefs', 'edit.stylesheet', 'edit.custom',
            ''
        ]
        viewwindowsmenu = [
            'view.edit', 'view.props', 'view.format',
            'view.console', 'view.datanav',
            '',
            'view.maintool', 'view.viewtool',
            'view.addtool', 'view.edittool'
        ]
        viewmenu = [
            [
                'view.viewwindows', _('&Windows'), viewwindowsmenu
            ],
            ''
        ]
        insertmenu = [
        ]

        # load dataset plugins and create menu
        datapluginsmenu = self.definePlugins(
            plugins.datasetpluginregistry,
            self.vzactions, 'data.ops'
        )

        datamenu = [
            [
                'data.ops', _('&Operations'), datapluginsmenu
            ],
            'data.import', 'data.edit', 'data.create',
            'data.create2d', 'data.capture', 'data.filter', 'data.histogram',
            'data.reload',
        ]
        helpmenu = [
            'help.home', 'help.bug', 'help.update',
            '',
            'help.tutorial',
            '',
            [
                'help.examples', _('&Example documents'), []
            ],
            '',
            'help.about'
        ]

        # load tools plugins and create menu
        toolsmenu = self.definePlugins(
            plugins.toolspluginregistry,
            self.vzactions, 'tools')

        menus = [
            ['file', _('&File'), filemenu],
            ['edit', _('&Edit'), editmenu],
            ['view', _('&View'), viewmenu],
            ['insert', _('&Insert'), insertmenu],
            ['data', _('&Data'), datamenu],
            ['tools', _('&Tools'), toolsmenu],
            ['help', _('&Help'), helpmenu],
        ]

        self.menus = {}
        utils.constructMenus(self.menuBar(), self.menus, menus, self.vzactions)

        # set icon for File->New
        self.menus['file.new'].setIcon(utils.getIcon('kde-document-new'))

        self.populateExamplesMenu()

    def _setPickerFont(self, label):
        f = label.font()
        f.setBold(True)
        f.setPointSizeF(f.pointSizeF() * 1.2)
        label.setFont(f)

    def populateExamplesMenu(self):
        """Add examples to help menu."""

        # not cstr here forces to unicode for Python 2, getting
        # filenames in unicode
        examples = [
            os.path.join(utils.exampleDirectory, f)
            for f in os.listdir(str(utils.exampleDirectory))
            if os.path.splitext(f)[1] == ".vsz"
        ]

        menu = self.menus["help.examples"]
        for ex in sorted(examples):
            name = os.path.splitext(os.path.basename(ex))[0]

            def _openexample(ex=ex):
                MainWindow.CreateWindow(ex)

            a = menu.addAction(name, _openexample)
            a.setStatusTip(_("Open %s example document") % name)

    def defineViewWindowMenu(self):
        """Setup View -> Window menu."""

        def viewHideWindow(window):
            """Toggle window visibility."""
            w = window
            def f():
                w.setVisible(not w.isVisible())
            return f

        # set whether windows are visible and connect up to toggle windows
        self.viewwinfns = []
        for win, act in (
                (self.treeedit, 'view.edit'),
                (self.propdock, 'view.props'),
                (self.formatdock, 'view.format'),
                (self.console, 'view.console'),
                (self.datadock, 'view.datanav'),
                (self.maintoolbar, 'view.maintool'),
                (self.datatoolbar, 'view.datatool'),
                (self.treeedit.edittoolbar, 'view.edittool'),
                (self.treeedit.addtoolbar, 'view.addtool'),
                (self.plot.viewtoolbar, 'view.viewtool')
        ):

            a = self.vzactions[act]
            fn = viewHideWindow(win)
            self.viewwinfns.append( (win, a, fn) )
            a.triggered.connect(fn)

        # needs to update state every time menu is shown
        self.menus['view.viewwindows'].aboutToShow.connect(
            self.slotAboutToShowViewWindow)

    def slotAboutToShowViewWindow(self):
        """Enable/disable View->Window item check boxes."""

        for win, act, fn in self.viewwinfns:
            act.setChecked(not win.isHidden())

    def showDialog(self, dialog):
        """Show dialog given."""
        dialog.dialogFinished.connect(self.deleteDialog)
        self.dialogs.append(dialog)
        dialog.show()
        self.dialogShown.emit(dialog)

    def deleteDialog(self, dialog):
        """Remove dialog from list of dialogs."""
        try:
            idx = self.dialogs.index(dialog)
            del self.dialogs[idx]
        except ValueError:
            pass

    def slotDataImport(self):
        """Display the import data dialog."""
        from ..dialogs import importdialog
        dialog = importdialog.ImportDialog(self, self.document)
        self.showDialog(dialog)
        return dialog

    def slotDataEdit(self, editdataset=None):
        """Edit existing datasets.

        If editdataset is set to a dataset name, edit this dataset
        """
        from ..dialogs import dataeditdialog
        dialog = dataeditdialog.DataEditDialog(self, self.document)
        self.showDialog(dialog)
        if editdataset is not None:
            dialog.selectDataset(editdataset)
        return dialog

    def slotDataCreate(self):
        """Create new datasets."""
        from ..dialogs.datacreate import DataCreateDialog
        dialog = DataCreateDialog(self, self.document)
        self.showDialog(dialog)
        return dialog

    def slotDataCreate2D(self):
        """Create new datasets."""
        from ..dialogs.datacreate2d import DataCreate2DDialog
        dialog = DataCreate2DDialog(self, self.document)
        self.showDialog(dialog)
        return dialog

    def slotDataCapture(self):
        """Capture remote data."""
        from ..dialogs.capturedialog import CaptureDialog
        dialog = CaptureDialog(self.document, self)
        self.showDialog(dialog)
        return dialog

    def slotDataFilter(self):
        """Filter datasets."""
        from ..dialogs.filterdialog import FilterDialog
        dialog = FilterDialog(self, self.document)
        self.showDialog(dialog)
        return dialog

    def slotDataHistogram(self):
        """Histogram data."""
        from ..dialogs.histodata import HistoDataDialog
        dialog = HistoDataDialog(self, self.document)
        self.showDialog(dialog)
        return dialog

    def slotDataReload(self):
        """Reload linked datasets."""
        from ..dialogs.reloaddata import ReloadData
        dialog = ReloadData(self.document, self)
        self.showDialog(dialog)
        return dialog

    def slotHelpHomepage(self):
        """Go to the veusz homepage."""
        qt.QDesktopServices.openUrl(qt.QUrl('https://veusz.github.io/'))

    def slotHelpBug(self):
        """Go to the veusz bug page."""
        qt.QDesktopServices.openUrl(
            qt.QUrl('https://github.com/veusz/veusz/issues') )

    def askTutorial(self):
        """Ask if tutorial wanted."""
        retn = qt.QMessageBox.question(
            self, _("Veusz Tutorial"),
            _("Veusz includes a tutorial to help get you started.\n"
              "Would you like to start the tutorial now?\n"
              "If not, you can access it later through the Help menu."),
            qt.QMessageBox.StandardButton.Yes |
            qt.QMessageBox.StandardButton.No
        )

        if retn == qt.QMessageBox.StandardButton.Yes:
            self.slotHelpTutorial()

    def slotHelpTutorial(self):
        """Show a Veusz tutorial."""
        if self.document.isBlank():
            # run the tutorial
            from .tutorial import TutorialDock
            tutdock = TutorialDock(self.document, self, self)
            self.addDockWidget(
                qt.Qt.DockWidgetArea.RightDockWidgetArea, tutdock)
            tutdock.show()
        else:
            # open up a blank window for tutorial
            win = self.CreateWindow()
            win.slotHelpTutorial()

    def slotHelpAbout(self):
        """Show about dialog."""
        from ..dialogs.aboutdialog import AboutDialog
        AboutDialog(self).exec()

    def askVersionCheck(self, mininterval=2):
        """Check with user whether to do version checks.

        This is only done after the user has been using the program
        for mininterval days

        """

        dayssinceinstall = (
            datetime.date.today() -
            datetime.date(*setting.settingdb['install_date'])).days
        if ( dayssinceinstall<mininterval or
             setting.settingdb['vercheck_asked_user'] or
             setting.settingdb['vercheck_disabled'] or
             utils.disableVersionChecks ):
            return

        retn = qt.QMessageBox.question(
            self, _("Version check"),
            _("Veusz will periodically check for new Veusz versions and\n"
              "let you know if there is a new one available.\n\n"
              "Is this ok? This choice can be changed in Preferences."),
            qt.QMessageBox.StandardButton.Yes | qt.QMessageBox.StandardButton.No,
            qt.QMessageBox.StandardButton.Yes
        )

        setting.settingdb['vercheck_disabled'] = retn==qt.QMessageBox.StandardButton.No
        setting.settingdb['vercheck_asked_user'] = True

    def doVersionCheck(self):
        """Check whether there is a new version.
        """
        self.vzactions['help.update'].setVisible(False)

        # check is done asynchronously
        thread = utils.VersionCheckThread(self)
        thread.newversion.connect(self.slotNewVersion)
        thread.finished.connect(thread.deleteLater)
        thread.start()

    def askFeedbackCheck(self, mininterval=3):
        """Check with user whether to do feedback.

        This is only done after the user has been using the program
        for mininterval days

        """

        dayssinceinstall = (
            datetime.date.today() -
            datetime.date(*setting.settingdb['install_date'])).days
        if ( dayssinceinstall<mininterval or
             setting.settingdb['feedback_asked_user'] or
             setting.settingdb['feedback_disabled'] or
             utils.disableFeedback ):
            return

        retn = qt.QMessageBox.question(
            self, _("Send automatic anonymous feedback"),
            _("Veusz can automatically send anonymous feedback "
              "to the developers, with information about the version "
              "of software dependencies, the computer language and how "
              "often features are used.\n\n"
              "Is this ok? This choice can be changed in Preferences."),
            qt.QMessageBox.StandardButton.Yes | qt.QMessageBox.StandardButton.No,
            qt.QMessageBox.StandardButton.Yes
        )

        setting.settingdb['feedback_disabled'] = retn==qt.QMessageBox.StandardButton.No
        setting.settingdb['feedback_asked_user'] = True

    def doFeedback(self):
        """Give feedback."""
        thread = utils.FeedbackCheckThread(self)
        thread.start()

    def slotNewVersion(self, ver):
        """Called when there is a new version."""
        msg = _('Veusz %s is available for download - see Help menu') % ver
        self.statusBar().showMessage(msg, 5000)
        self.vzactions['help.update'].setText(
            _('Download new Veusz %s') % ver)
        self.vzactions['help.update'].setVisible(True)

    def slotHelpUpdate(self):
        """Open web page to update."""
        qt.QDesktopServices.openUrl(qt.QUrl(
            'https://veusz.github.io/download/'))

    def queryOverwrite(self):
        """Do you want to overwrite the current document.

        Returns qt.QMessageBox.(Yes,No,Cancel)."""

        # include filename in mesage box if we can
        filetext = ''
        if self.filename:
            filetext = " '%s'" % os.path.basename(self.filename)

        return qt.QMessageBox.warning(
            self,
            _("Save file?"),
            _("Document%s was modified. Save first?") % filetext,
            qt.QMessageBox.StandardButton.Save | qt.QMessageBox.StandardButton.Discard |
            qt.QMessageBox.StandardButton.Cancel
        )

    def closeEvent(self, event):
        """Before closing, check whether we need to save first."""

        # if the document has been modified then query user for saving
        if self.document.isModified():
            v = self.queryOverwrite()
            if v == qt.QMessageBox.StandardButton.Cancel:
                event.ignore()
                return
            elif v == qt.QMessageBox.StandardButton.Save:
                self.slotFileSave()

        # store working directory
        setdb['dirname'] = self.dirname

        # store the current geometry in the settings database
        geometry = ( self.x(), self.y(), self.width(), self.height() )
        setdb['geometry_mainwindow'] = geometry

        # store docked windows
        data = self.saveState().data()
        setdb['geometry_mainwindowstate'] = bytes(data)

        # save current setting db
        setdb.writeSettings()

        event.accept()

    def setupWindowGeometry(self):
        """Restoring window geometry if possible."""

        # count number of main windows shown
        nummain = 0
        for w in qt.QGuiApplication.topLevelWindows():
            if isinstance(w, qt.QMainWindow):
                nummain += 1

        # if we can restore the geometry, do so
        if 'geometry_mainwindow' in setdb:
            geometry = setdb['geometry_mainwindow']
            self.resize( qt.QSize(geometry[2], geometry[3]) )
            if nummain <= 1:
                geomrect = self.screen().geometry()
                newpos = qt.QPoint(geometry[0], geometry[1])
                if geomrect.contains(newpos):
                    self.move(newpos)

        # restore docked window geometry
        if 'geometry_mainwindowstate' in setdb:
            try:
                self.restoreState(setdb['geometry_mainwindowstate'])
            except Exception:
                # type can be wrong if switching between Py2/3 PyQ4/5
                pass

    def slotFileNewGraph(self):
        """New file (graph)."""
        self.CreateWindow()

    def slotFileNewPolar(self):
        """New file (polar)."""
        self.CreateWindow(mode='polar')

    def slotFileNewTernary(self):
        """New file (ternary)."""
        self.CreateWindow(mode='ternary')

    def slotFileNewGraph3D(self):
        """New file (graph3d)."""
        self.CreateWindow(mode='graph3d')

    def slotFileSave(self):
        """Save file."""

        if self.filename == '':
            self.slotFileSaveAs()
        else:
            try:
                with utils.OverrideCursor():
                    ext = os.path.splitext(self.filename)[1]
                    mode = 'hdf5' if ext == '.vszh5' else 'vsz'
                    self.document.save(self.filename, mode)
                    self.updateStatusbar(_("Saved to %s") % self.filename)
            except EnvironmentError as e:
                qt.QMessageBox.critical(
                    self, _("Error - Veusz"),
                    _("Unable to save document as '%s'\n\n%s") %
                    (self.filename, e.strerror))

    def updateTitlebar(self):
        """Put the filename into the title bar."""
        if self.filename == '':
            self.setWindowTitle(_('Untitled - Veusz'))
        else:
            self.setWindowTitle(
                _("%s - Veusz") % os.path.basename(self.filename))

    def plotQueueChanged(self, incr):
        self.plotqueuecount += incr
        text = '•' * self.plotqueuecount
        self.plotqueuelabel.setText(text)

    def fileSaveDialog(self, filters, dialogtitle):
        """A generic file save dialog for exporting / saving.

        filters: list of filters
        """

        fd = qt.QFileDialog(self, dialogtitle)
        fd.setDirectory(self.dirname)
        fd.setFileMode(qt.QFileDialog.FileMode.AnyFile)
        fd.setAcceptMode(qt.QFileDialog.AcceptMode.AcceptSave)
        fd.setNameFilters(filters)

        # selected filetype is saved under a key constructed here
        filetype_re = re.compile(r'.*\(\*\.([a-z0-9]+)\)')
        filtertypes = [filetype_re.match(f).group(1) for f in filters]
        filterkey = '_'.join(['filterdefault'] + filtertypes)
        if filterkey in setting.settingdb:
            filter = setting.settingdb[filterkey]
            if filter in filters:
                fd.selectNameFilter(filter)

        # okay was selected (and is okay to overwrite if it exists)
        if fd.exec() == qt.QDialog.DialogCode.Accepted:
            # save directory for next time
            self.dirname = fd.directory().absolutePath()
            # update the edit box
            filename = fd.selectedFiles()[0]
            filetype = filetype_re.match(fd.selectedNameFilter()).group(1)
            if os.path.splitext(filename)[1][1:] != filetype:
                filename += '.' + filetype
            setting.settingdb[filterkey] = fd.selectedNameFilter()
            return filename

        return None

    def fileOpenDialog(self, filters, dialogtitle):
        """Display an open dialog and return a filename.

        filters: list of filters in format "Filetype (*.vsz)"
        """

        fd = qt.QFileDialog(self, dialogtitle)
        fd.setDirectory(self.dirname)
        fd.setFileMode( qt.QFileDialog.FileMode.ExistingFile )
        fd.setAcceptMode( qt.QFileDialog.AcceptMode.AcceptOpen )
        fd.setNameFilters(filters)

        # if the user chooses a file
        if fd.exec() == qt.QDialog.DialogCode.Accepted:
            # save directory for next time
            self.dirname = fd.directory().absolutePath()

            filename = fd.selectedFiles()[0]
            try:
                with open(filename):
                    pass
            except EnvironmentError as e:
                qt.QMessageBox.critical(
                    self, _("Error - Veusz"),
                    _("Unable to open '%s'\n\n%s") %
                    (filename, e.strerror))
                return None
            return filename
        return None

    def slotFileSaveAs(self):
        """Save As file."""

        filters = [_('Veusz document files (*.vsz)')]
        if h5py is not None:
            filters += [_('Veusz HDF5 document files (*.vszh5)')]
        filename = self.fileSaveDialog(filters, _('Save as'))
        if filename:
            self.filename = filename
            self.updateTitlebar()

            self.slotFileSave()

    def openFile(self, filename):
        """Select whether to load the file in the
        current window or in a blank window and calls the appropriate loader"""

        if self.document.isBlank():
            # If the file is new and there are no modifications,
            # reuse the current window
            self.openFileInWindow(filename)
        else:
            # create a new window
            self.CreateWindow(filename)

    def loadDocument(self, filename):
        """Load a Veusz document.
        Return True if loaded ok
        """

        def _callbackunsafe():
            """Callback when loading document to ask whether ok to continue loading
            if unsafe commands are found."""
            return self.checkUnsafe()

        def _callbackimporterror(filename, error):
            """Ask user if they want to give a new filename in case of import
            error.
            """
            with utils.OverrideCursor(qt.Qt.CursorShape.ArrowCursor):
                msgbox = qt.QMessageBox(self)
                msgbox.setWindowTitle(_("Import error"))
                msgbox.setText(
                    _("Could not import data from file '%s':\n\n %s") % (
                        filename, error))
<<<<<<< HEAD
                msgbox.setInformativeText(_("Do you want to look for another file?"))
                msgbox.setStandardButtons(
                    qt.QMessageBox.StandardButton.Yes |
                    qt.QMessageBox.StandardButton.Cancel )
                filename = None
                if msgbox.exec() == qt.QMessageBox.StandardButton.Yes:
                    filename = qt.QFileDialog.getOpenFileName(self, "Choose data file")
=======
                msgbox.setInformativeText(
                    _("Do you want to look for another file?"))
                msgbox.setStandardButtons(
                    qt.QMessageBox.Yes | qt.QMessageBox.Cancel |
                    qt.QMessageBox.Ignore )
                filename = None
                res = msgbox.exec_()
                if res == qt.QMessageBox.Yes:
                    filename = qt.QFileDialog.getOpenFileName(
                        self, "Choose data file")
>>>>>>> 82370a04
                    filename = filename[0] if filename else None
                elif res == qt.QMessageBox.Ignore:
                    filename = False
            return filename

        # save stdout and stderr, then redirect to console
        stdout, stderr = sys.stdout, sys.stderr
        sys.stdout = self.console.con_stdout
        sys.stderr = self.console.con_stderr

        try:
            # get loading mode
            ext = os.path.splitext(filename)[1].lower()
            if ext in ('.vsz', '.py'):
                mode = 'vsz'
            elif ext in ('.h5', '.hdf5', '.he5', '.vszh5'):
                mode = 'hdf5'
            else:
                raise document.LoadError(
                    _("Did not recognise file type '%s'") % ext)

            with utils.OverrideCursor():
                # do the actual loading
                self.document.load(
                    filename,
                    mode=mode,
                    callbackunsafe=_callbackunsafe,
                    callbackimporterror=_callbackimporterror)

        except document.LoadError as e:
            from ..dialogs.errorloading import ErrorLoadingDialog
            if e.backtrace:
                d = ErrorLoadingDialog(self, filename, str(e), e.backtrace)
                d.exec()
            else:
                qt.QMessageBox.critical(
                    self, _("Error opening %s - Veusz") % filename,
                    str(e))
            return False

        # need to remember to restore stdout, stderr
        sys.stdout, sys.stderr = stdout, stderr

        self.documentsetup = True
        return True

    def openFileInWindow(self, filename):
        """Actually do the work of loading a new document.
        """

        ok = self.loadDocument(filename)
        if not ok:
            return

        # remember file for recent list
        self.addRecentFile(filename)

        # let the main window know
        self.filename = filename
        self.updateTitlebar()
        self.updateStatusbar(_("Opened %s") % filename)

        # use current directory of file if not using cwd mode
        if not setdb['dirname_usecwd']:
            self.dirname = os.path.dirname( os.path.abspath(filename) )

        # notify cmpts which need notification that doc has finished opening
        self.documentOpened.emit()

    def addRecentFile(self, filename):
        """Add a file to the recent files list."""

        recent = setdb['main_recentfiles']
        filename = os.path.abspath(filename)

        if filename in recent:
            del recent[recent.index(filename)]
        recent.insert(0, filename)
        setdb['main_recentfiles'] = recent[:10]
        self.populateRecentFiles()

    def slotFileOpen(self):
        """Open an existing file in a new window."""

        filters = ['*.vsz']
        if h5py is not None:
            filters.append('*.vszh5')

        filename = self.fileOpenDialog(
            [_('Veusz document files (%s)') % ' '.join(filters)],
            _('Open'))
        if filename:
            self.openFile(filename)

    def populateRecentFiles(self):
        """Populate the recently opened files menu with a list of
        recently opened files"""

        def opener(path):
            def _fileOpener():
                self.openFile(path)
            return _fileOpener

        menu = self.menus["file.filerecent"]
        menu.clear()

        if setdb['main_recentfiles']:
            files = [
                f for f in setdb['main_recentfiles'] if os.path.isfile(f)]

            # add each recent file to menu
            newmenuitems = []
            for i, path in enumerate(files):
                newmenuitems.append(
                    ('filerecent%i' % i,_('Open File %s') % path,
                     os.path.basename(path),
                     'file.filerecent', opener(path),
                     '', False, ''))

            menu.setEnabled(True)
            self.recentFileActions = utils.populateMenuToolbars(
                newmenuitems, self.maintoolbar, self.menus)
        else:
            menu.setEnabled(False)

    def slotFileReload(self):
        """Reload document from saved version."""

        retn = qt.QMessageBox.warning(
            self,
            _("Reload file"),
            _("Reload document from file, losing any changes?"),
            qt.QMessageBox.StandardButton.Yes | qt.QMessageBox.StandardButton.Cancel,
            qt.QMessageBox.StandardButton.Cancel
        )
        if retn == qt.QMessageBox.StandardButton.Yes:
            if not os.path.exists(self.filename):
                qt.QMessageBox.critical(
                    self,
                    _("Reload file"),
                    _("File %s no longer exists") % self.filename)
            else:
                self.openFileInWindow(self.filename)

    def slotFileExport(self):
        """Export the graph."""
        from ..dialogs.export import ExportDialog
        dialog = ExportDialog(self, self.document, self.filename)
        self.showDialog(dialog)
        return dialog

    def slotFilePrint(self):
        """Print the document."""
        document.printDialog(self, self.document, filename=self.filename)

    def slotModifiedDoc(self, ismodified):
        """Disable certain actions if document is not modified."""

        # enable/disable file, save menu item
        self.vzactions['file.save'].setEnabled(ismodified)

        # enable/disable reloading from saved document
        self.vzactions['file.reload'].setEnabled(
            bool(self.filename) and ismodified)

    def slotFileClose(self):
        """File close window chosen."""
        self.close()

    def slotFileQuit(self):
        """File quit chosen."""
        qt.QApplication.instance().closeAllWindows()

    def slotUpdatePage(self, number):
        """Update page number when the plot window says so."""

        nump = self.document.getNumberPages()
        if nump == 0:
            self.pagelabel.setText(_("No pages"))
        else:
            self.pagelabel.setText(_("Page %i/%i") % (number+1, nump))

    def slotUpdateAxisValues(self, values):
        """Update the position where the mouse is relative to the axes."""

        if values:
            # construct comma separated text representing axis values
            valitems = [
                '%s=%#.4g' % (name, values[name])
                for name in sorted(values) ]
            self.axisvalueslabel.setText(', '.join(valitems))
        else:
            self.axisvalueslabel.setText(_('No position'))

    def slotPickerEnabled(self, enabled):
        if enabled:
            self.pickerlabel.setText(_('No point selected'))
            self.pickerlabel.show()
        else:
            self.pickerlabel.hide()

    def slotUpdatePickerLabel(self, info):
        """Display the picked point"""
        xv, yv = info.coords
        xn, yn = info.labels
        xt, yt = info.displaytype
        ix = str(info.index)
        if ix:
            ix = '[' + ix + ']'

        # format values for display
        def fmt(val, dtype):
            if dtype == 'date':
                return utils.dateFloatToString(val)
            elif dtype == 'numeric':
                fmt = '%.'+str(setting.settingdb['picker_sig_figs'])+'g'
                return fmt % val
            elif dtype == 'text':
                return val
            else:
                raise RuntimeError

        xtext = fmt(xv, xt)
        ytext = fmt(yv, yt)

        t = '%s: %s%s = %s, %s%s = %s' % (
            info.widget.name, xn, ix, xtext, yn, ix, ytext)
        self.pickerlabel.setText(t)
        if setdb['picker_to_console']:
            self.console.appendOutput(t + "\n", 'error')
        if setdb['picker_to_clipboard']:
            clipboard = qt.QApplication.clipboard()
            if clipboard.mimeData().hasText():
                clipboard.setText(clipboard.text()+"\n"+t)
            else:
                qt.QApplication.clipboard().setText(t)

    def checkUnsafe(self):
        """Ask user if code should be unsafe."""

        # we shouldn't allow these places to be added to allowed safe directories
        badlocs = (
            qt.QStandardPaths.standardLocations(qt.QStandardPaths.StandardLocation.DownloadLocation) +
            qt.QStandardPaths.standardLocations(qt.QStandardPaths.StandardLocation.TempLocation)
        )
        fname = self.document.filename
        absfile = os.path.abspath(fname)
        filedir = '' if not fname else os.path.dirname(absfile)
        isbadloc = False
        if not filedir:
            # shouldn't get here, but don't allow empty dir to be added
            isbadloc = True
        for path in badlocs:
            if absfile.startswith(os.path.abspath(path) + os.sep):
                isbadloc = True
        # don't allow plain home directory
        if filedir == qt.QStandardPaths.standardLocations(
                qt.QStandardPaths.StandardLocation.HomeLocation)[0]:
            isbadloc = True

        msgbox = qt.QMessageBox(
            qt.QMessageBox.Icon.Warning,
            _("Potentially unsafe code in document"),
            _(
                "<p><b>The document '%s' contains potentially unsafe code</b></p>"
                "<p>Directory: '%s'</p>"
                "<p>This file could damage your computer or data "
                "as it can contain arbitrary code. "
                "Please check "
                "that the file was made by you or a trusted source.</p>"
            ) % (
                os.path.basename(absfile) if fname else "",
                filedir if fname else "",
            ),
            qt.QMessageBox.StandardButton.NoButton,
            self,
        )
        allow = msgbox.addButton(_("Allow"), qt.QMessageBox.ButtonRole.AcceptRole)
        addloc = msgbox.addButton(_("Add to trusted locations"), qt.QMessageBox.ButtonRole.AcceptRole)
        addloc.setEnabled(not isbadloc)
        stop = msgbox.addButton(_("Skip"), qt.QMessageBox.ButtonRole.RejectRole)

        msgbox.setDefaultButton(stop)

        # we enter here with a busy cursor often, so set back to arrow temporarily
        with utils.OverrideCursor(qt.Qt.CursorShape.ArrowCursor):
            msgbox.exec()

        clicked = msgbox.clickedButton()
        if clicked is addloc:
            with utils.OverrideCursor(qt.Qt.CursorShape.ArrowCursor):
                button = qt.QMessageBox.warning(
                    self, _("Are you sure?"),
                    _("Are you really sure that you want to add directory '%s' to the "
                      "list of trusted locations. Any file loaded from this directory "
                      "will be trusted.") % filedir,
                    qt.QMessageBox.StandardButton.Yes |
                    qt.QMessageBox.StandardButton.No,
                    qt.QMessageBox.StandardButton.No,
                )
            if button == qt.QMessageBox.StandardButton.Yes:
                setting.settingdb['secure_dirs'].append(filedir)
                return True
            else:
                return False

        return clicked is allow

    def slotUpdateSecurity(self, secure):
        """Show or hide security label and trust menu based on security"""
        self.securitylabel.setVisible(not secure)
        self.vzactions['file.trust'].setVisible(not secure)

    def slotAllowedImportsDoc(self):
        """Are allowed imports?"""
        if self.checkUnsafe():
            self.document.evaluate.setSecurity(True)

    def slotFileTrust(self):
        """User requests that document should be trusted."""
        button = qt.QMessageBox.warning(
            self, _("Are you sure?"),
            _("Are you sure that you want to trust the document contents, "
              "including any potentially dangerous code? Only trust "
              "documents with a trusted source."),
            qt.QMessageBox.StandardButton.Yes |
            qt.QMessageBox.StandardButton.No,
            qt.QMessageBox.StandardButton.No,
        )
        if button == qt.QMessageBox.StandardButton.Yes:
            self.document.evaluate.setSecurity(True)
            # force redraw of document
            self.plot.actionForceUpdate()<|MERGE_RESOLUTION|>--- conflicted
+++ resolved
@@ -1224,7 +1224,6 @@
                 msgbox.setText(
                     _("Could not import data from file '%s':\n\n %s") % (
                         filename, error))
-<<<<<<< HEAD
                 msgbox.setInformativeText(_("Do you want to look for another file?"))
                 msgbox.setStandardButtons(
                     qt.QMessageBox.StandardButton.Yes |
@@ -1232,18 +1231,6 @@
                 filename = None
                 if msgbox.exec() == qt.QMessageBox.StandardButton.Yes:
                     filename = qt.QFileDialog.getOpenFileName(self, "Choose data file")
-=======
-                msgbox.setInformativeText(
-                    _("Do you want to look for another file?"))
-                msgbox.setStandardButtons(
-                    qt.QMessageBox.Yes | qt.QMessageBox.Cancel |
-                    qt.QMessageBox.Ignore )
-                filename = None
-                res = msgbox.exec_()
-                if res == qt.QMessageBox.Yes:
-                    filename = qt.QFileDialog.getOpenFileName(
-                        self, "Choose data file")
->>>>>>> 82370a04
                     filename = filename[0] if filename else None
                 elif res == qt.QMessageBox.Ignore:
                     filename = False
